mod api;
mod error;
mod state;

#[cfg(any(target_arch = "wasm32", test))]
fn main() {}

#[cfg(not(any(target_arch = "wasm32", test)))]
fn main() {
    use crate::{api::TokenFactoryCanister, error::TokenFactoryError};
    use candid::Principal;
<<<<<<< HEAD
    use token::types::Metadata;
=======
    use common::types::Metadata;
    use ic_factory::api::FactoryCanister;
>>>>>>> 59f32605

    let canister_idl = ic_canister::generate_idl!();
    let mut factory_idl = <TokenFactoryCanister as FactoryCanister>::get_idl();
    factory_idl.merge(&canister_idl);

    let result = candid::bindings::candid::compile(&factory_idl.env.env, &Some(factory_idl.actor));
    println!("{result}");
}<|MERGE_RESOLUTION|>--- conflicted
+++ resolved
@@ -9,12 +9,8 @@
 fn main() {
     use crate::{api::TokenFactoryCanister, error::TokenFactoryError};
     use candid::Principal;
-<<<<<<< HEAD
+    use ic_factory::api::FactoryCanister;
     use token::types::Metadata;
-=======
-    use common::types::Metadata;
-    use ic_factory::api::FactoryCanister;
->>>>>>> 59f32605
 
     let canister_idl = ic_canister::generate_idl!();
     let mut factory_idl = <TokenFactoryCanister as FactoryCanister>::get_idl();
