--- conflicted
+++ resolved
@@ -11,17 +11,11 @@
 candid = "0.7"
 ic-cdk = "0.5"
 ic-cdk-macros = "0.5"
-<<<<<<< HEAD
-ic-canister = { git = "https://github.com/infinity-swap/ic-helpers", package = "ic-canister", tag = "v0.3.4" }
-ic-helpers = { git = "https://github.com/infinity-swap/ic-helpers", package = "ic-helpers", tag = "v0.3.4" }
-ic-storage = { git = "https://github.com/infinity-swap/ic-helpers", package = "ic-storage", tag = "v0.3.4" }
+ic-canister = { git = "https://github.com/infinity-swap/canister-sdk", package = "ic-canister", tag = "v0.3.6" }
+ic-helpers = { git = "https://github.com/infinity-swap/canister-sdk", package = "ic-helpers", tag = "v0.3.6" }
+ic-storage = { git = "https://github.com/infinity-swap/canister-sdk", package = "ic-storage", tag = "v0.3.6" }
+ic-factory = { git = "https://github.com/infinity-swap/canister-sdk", package = "ic-factory", tag = "v0.3.6" }
 token = { path = "../token", features = ["no_api"] }
-=======
-ic-canister = { git = "https://github.com/infinity-swap/canister-sdk", package = "ic-canister", tag = "v0.3.5" }
-ic-helpers = { git = "https://github.com/infinity-swap/canister-sdk", package = "ic-helpers", tag = "v0.3.5" }
-ic-storage = { git = "https://github.com/infinity-swap/canister-sdk", package = "ic-storage", tag = "v0.3.5" }
-ic-factory = { git = "https://github.com/infinity-swap/canister-sdk", package = "ic-factory", tag = "v0.3.5" }
->>>>>>> 59f32605
 serde = "1.0"
 thiserror = "1.0"
 
