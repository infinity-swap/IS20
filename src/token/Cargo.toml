[package]
edition = "2021"
name = "token"
version = "0.1.4"

[features]
default = []
no_api = []

[dependencies]
assert-panic = "1.0"
candid = "0.7"
ic-cdk = "0.5"
ic-cdk-macros = "0.5"
num-traits = "0.2"
serde = "1.0"
<<<<<<< HEAD
ic-canister = { git = "https://github.com/infinity-swap/canister-sdk", package = "ic-canister", tag = "v0.3.6" }
ic-helpers = { git = "https://github.com/infinity-swap/canister-sdk", package = "ic-helpers", tag = "v0.3.6" }
ic-storage = { git = "https://github.com/infinity-swap/canister-sdk", package = "ic-storage", tag = "v0.3.6" }
=======
ic-canister = { git = "https://github.com/infinity-swap/canister-sdk", package = "ic-canister", tag = "v0.3.8" }
ic-helpers = { git = "https://github.com/infinity-swap/canister-sdk", package = "ic-helpers", tag = "v0.3.8" }
ic-storage = { git = "https://github.com/infinity-swap/canister-sdk", package = "ic-storage", tag = "v0.3.8" }
>>>>>>> a2e55c13
ic-certified-map = "0.3"
serde_cbor = "0.11"

[target.'cfg(not(target_family = "wasm"))'.dependencies]
async-std = {version = "1.10.0", features = ["attributes"]}

[dev-dependencies]
test-case = "1.2.1"
tokio = {version = "1", features = ["macros", "rt"]}
proptest = "1.0.0"<|MERGE_RESOLUTION|>--- conflicted
+++ resolved
@@ -14,15 +14,9 @@
 ic-cdk-macros = "0.5"
 num-traits = "0.2"
 serde = "1.0"
-<<<<<<< HEAD
-ic-canister = { git = "https://github.com/infinity-swap/canister-sdk", package = "ic-canister", tag = "v0.3.6" }
-ic-helpers = { git = "https://github.com/infinity-swap/canister-sdk", package = "ic-helpers", tag = "v0.3.6" }
-ic-storage = { git = "https://github.com/infinity-swap/canister-sdk", package = "ic-storage", tag = "v0.3.6" }
-=======
 ic-canister = { git = "https://github.com/infinity-swap/canister-sdk", package = "ic-canister", tag = "v0.3.8" }
 ic-helpers = { git = "https://github.com/infinity-swap/canister-sdk", package = "ic-helpers", tag = "v0.3.8" }
 ic-storage = { git = "https://github.com/infinity-swap/canister-sdk", package = "ic-storage", tag = "v0.3.8" }
->>>>>>> a2e55c13
 ic-certified-map = "0.3"
 serde_cbor = "0.11"
 
