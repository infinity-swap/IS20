--- conflicted
+++ resolved
@@ -157,23 +157,25 @@
     Ok(id)
 }
 
-pub fn burn(canister: &TokenCanister, from: Option<Principal>, amount: Nat) -> TxReceipt {
+pub fn burn(canister: &TokenCanister, amount: Nat) -> TxReceipt {
     let caller = ic_kit::ic::caller();
-    let from = from.unwrap_or(caller);
     {
         let mut state = canister.state.borrow_mut();
-        let balance = state.balances.balance_of(&from);
-        if balance < amount {
+        let caller_balance = state.balances.balance_of(&caller);
+        if caller_balance < amount {
             return Err(TxError::InsufficientBalance);
         }
 
-        state.balances.0.insert(from, balance - amount.clone());
+        state
+            .balances
+            .0
+            .insert(caller, caller_balance - amount.clone());
     }
 
     let mut state = canister.state.borrow_mut();
     state.stats.total_supply -= amount.clone();
 
-    let id = state.ledger.burn(caller, from, amount);
+    let id = state.ledger.burn(caller, amount);
     Ok(id)
 }
 
@@ -420,7 +422,7 @@
     #[test]
     fn burn_by_owner() {
         let canister = test_canister();
-        assert!(canister.burn(None, Nat::from(100)).is_ok());
+        assert!(canister.burn(Nat::from(100)).is_ok());
         assert_eq!(canister.balanceOf(alice()), Nat::from(900));
         assert_eq!(canister.getMetadata().totalSupply, Nat::from(900));
     }
@@ -429,7 +431,7 @@
     fn burn_too_much() {
         let canister = test_canister();
         assert_eq!(
-            canister.burn(None, Nat::from(1001)),
+            canister.burn(Nat::from(1001)),
             Err(TxError::InsufficientBalance)
         );
         assert_eq!(canister.balanceOf(alice()), Nat::from(1000));
@@ -442,37 +444,8 @@
         let context = MockContext::new().with_caller(bob()).inject();
         context.update_caller(bob());
         assert_eq!(
-            canister.burn(None, Nat::from(100)),
+            canister.burn(Nat::from(100)),
             Err(TxError::InsufficientBalance)
-        );
-        assert_eq!(canister.balanceOf(alice()), Nat::from(1000));
-        assert_eq!(canister.getMetadata().totalSupply, Nat::from(1000));
-    }
-
-    #[test]
-    fn burn_from() {
-        let canister = test_canister();
-        let bob_balance = Nat::from(1000);
-        canister.mint(bob(), bob_balance.clone()).unwrap();
-        assert_eq!(canister.balanceOf(bob()), bob_balance);
-
-        canister.burn(Some(bob()), Nat::from(100)).unwrap();
-        assert_eq!(canister.balanceOf(bob()), Nat::from(900));
-
-        assert_eq!(canister.getMetadata().totalSupply, Nat::from(1900));
-    }
-
-    #[test]
-    fn burn_from_unauthorized() {
-        let canister = test_canister();
-        let context = MockContext::new().with_caller(bob()).inject();
-        context.update_caller(bob());
-        assert_eq!(
-            canister.burn(Some(alice()), Nat::from(100)),
-            Err(TxError::Unauthorized {
-                owner: alice().to_string(),
-                caller: bob().to_string()
-            })
         );
         assert_eq!(canister.balanceOf(alice()), Nat::from(1000));
         assert_eq!(canister.getMetadata().totalSupply, Nat::from(1000));
@@ -483,18 +456,14 @@
         let (ctx, canister) = test_context();
         canister.state.borrow_mut().stats.fee = Nat::from(10);
 
-        canister.burn(None, Nat::from(1001)).unwrap_err();
+        canister.burn(Nat::from(1001)).unwrap_err();
         assert_eq!(canister.historySize(), 1);
 
         const COUNT: usize = 5;
         let mut ts = ic_kit::ic::time().into();
         for i in 0..COUNT {
-<<<<<<< HEAD
-            let id = canister.burn(None, Nat::from(100 + i)).unwrap();
-=======
             ctx.add_time(10);
             let id = canister.burn(Nat::from(100 + i)).unwrap();
->>>>>>> a1ea9f45
             assert_eq!(canister.historySize(), 2 + i);
             let tx = canister.getTransaction(id);
             assert_eq!(tx.amount, Nat::from(100 + i));
