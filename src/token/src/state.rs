use crate::ledger::Ledger;
use crate::types::{Allowances, AuctionInfo, Cycles, Metadata, StatsData, Timestamp};
use candid::{CandidType, Deserialize, Principal};
use ic_helpers::tokens::Tokens128;
use ic_storage::stable::Versioned;
use ic_storage::IcStorage;
use std::collections::HashMap;

#[derive(Debug, Default, CandidType, Deserialize, IcStorage)]
pub struct CanisterState {
    pub(crate) bidding_state: BiddingState,
    pub(crate) balances: Balances,
    pub(crate) auction_history: AuctionHistory,
    pub(crate) stats: StatsData,
    pub(crate) allowances: Allowances,
    pub(crate) ledger: Ledger,
}

impl CanisterState {
    pub fn get_metadata(&self) -> Metadata {
        Metadata {
            logo: self.stats.logo.clone(),
            name: self.stats.name.clone(),
            symbol: self.stats.symbol.clone(),
            decimals: self.stats.decimals,
            totalSupply: self.stats.total_supply,
            owner: self.stats.owner,
            fee: self.stats.fee,
            feeTo: self.stats.fee_to,
            isTestToken: Some(self.stats.is_test_token),
        }
    }

    pub fn allowance(&self, owner: Principal, spender: Principal) -> Tokens128 {
        match self.allowances.get(&owner) {
            Some(inner) => match inner.get(&spender) {
                Some(value) => *value,
                None => Tokens128::from(0u128),
            },
            None => Tokens128::from(0u128),
        }
    }

    pub fn allowance_size(&self) -> usize {
        self.allowances
            .iter()
            .map(|(_, v)| v.len())
            .reduce(|accum, v| accum + v)
            .unwrap_or(0)
    }

    pub fn user_approvals(&self, who: Principal) -> Vec<(Principal, Tokens128)> {
        match self.allowances.get(&who) {
            Some(allow) => Vec::from_iter(allow.clone().into_iter()),
            None => Vec::new(),
        }
    }
}
impl Versioned for CanisterState {
    type Previous = ();

    fn upgrade((): ()) -> Self {
        Self::default()
    }
}

<<<<<<< HEAD
#[derive(Default, CandidType, Deserialize)]
pub struct Balances(pub HashMap<Principal, Tokens128>);
=======
#[derive(Debug, Default, CandidType, Deserialize)]
pub struct Balances(pub HashMap<Principal, Nat>);
>>>>>>> e263c5af

impl Balances {
    pub fn balance_of(&self, who: &Principal) -> Tokens128 {
        self.0
            .get(who)
            .cloned()
            .unwrap_or_else(|| Tokens128::from(0u128))
    }

    pub fn get_holders(&self, start: usize, limit: usize) -> Vec<(Principal, Tokens128)> {
        let mut balance = self.0.iter().map(|(&k, v)| (k, *v)).collect::<Vec<_>>();

        // Sort balance and principals by the balance
        balance.sort_by(|a, b| b.1.cmp(&a.1));

        let end = (start + limit).min(balance.len());
        balance[start..end].to_vec()
    }
}

#[derive(CandidType, Default, Debug, Clone, Deserialize)]
pub struct BiddingState {
    pub fee_ratio: f64,
    pub last_auction: Timestamp,
    pub auction_period: Timestamp,
    pub cycles_since_auction: Cycles,
    pub bids: HashMap<Principal, Cycles>,
}

impl BiddingState {
    pub fn is_auction_due(&self) -> bool {
        let curr_time = ic_canister::ic_kit::ic::time();
        let next_auction = self.last_auction + self.auction_period;
        curr_time >= next_auction
    }
}

#[derive(Debug, Default, CandidType, Deserialize)]
pub struct AuctionHistory(pub Vec<AuctionInfo>);<|MERGE_RESOLUTION|>--- conflicted
+++ resolved
@@ -64,13 +64,8 @@
     }
 }
 
-<<<<<<< HEAD
-#[derive(Default, CandidType, Deserialize)]
+#[derive(Debug, Default, CandidType, Deserialize)]
 pub struct Balances(pub HashMap<Principal, Tokens128>);
-=======
-#[derive(Debug, Default, CandidType, Deserialize)]
-pub struct Balances(pub HashMap<Principal, Nat>);
->>>>>>> e263c5af
 
 impl Balances {
     pub fn balance_of(&self, who: &Principal) -> Tokens128 {
