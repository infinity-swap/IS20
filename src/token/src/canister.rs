use crate::canister::dip20_transactions::{approve, burn, mint, transfer, transfer_from};
use crate::canister::is20_auction::{
    auction_info, bid_cycles, bidding_info, run_auction, AuctionError, BiddingInfo,
};
use crate::canister::is20_transactions::transfer_include_fee;
<<<<<<< HEAD
use crate::state::{AuctionHistory, Balances, BiddingState, State};
use crate::types::{
    AuctionInfo, SignedTx, StatsData, Timestamp, TokenInfo, TxError, TxReceipt, TxRecord,
};
=======
use crate::state::CanisterState;
use crate::types::{AuctionInfo, StatsData, Timestamp, TokenInfo, TxError, TxReceipt, TxRecord};
>>>>>>> 6a640b0b
use candid::Nat;
use common::types::Metadata;
use ic_canister::{init, query, update, Canister};
use ic_cdk::export::candid::Principal;
use num_traits::ToPrimitive;
use std::cell::RefCell;
use std::rc::Rc;

mod dip20_transactions;
#[cfg(not(feature = "no_api"))]
mod inspect;
pub mod is20_auction;
<<<<<<< HEAD
=======
pub mod is20_notify;
>>>>>>> 6a640b0b
mod is20_transactions;

// 1 day in nanoseconds.
const DEFAULT_AUCTION_PERIOD: Timestamp = 24 * 60 * 60 * 1_000_000;

const MAX_TRANSACTION_QUERY_LEN: usize = 1000;

#[derive(Clone, Canister)]
pub struct TokenCanister {
    #[id]
    principal: Principal,

    #[state]
    state: Rc<RefCell<CanisterState>>,
}

#[allow(non_snake_case)]
impl TokenCanister {
    #[init]
    fn init(&self, metadata: Metadata) {
        self.state
            .borrow_mut()
            .balances
            .0
            .insert(metadata.owner, metadata.totalSupply.clone());
        self.state.borrow_mut().ledger.mint(
            metadata.owner,
            metadata.owner,
            metadata.totalSupply.clone(),
        );
        self.state.borrow_mut().stats = metadata.into();
        self.state.borrow_mut().bidding_state.auction_period = DEFAULT_AUCTION_PERIOD;
    }

    #[query]
    fn getTokenInfo(&self) -> TokenInfo {
        let StatsData {
            fee_to,
            deploy_time,
            ..
        } = self.state.borrow().stats;
        TokenInfo {
            metadata: self.state.borrow().get_metadata(),
            feeTo: fee_to,
            historySize: self.state.borrow().ledger.len(),
            deployTime: deploy_time,
            holderNumber: self.state.borrow().balances.0.len(),
            cycles: ic_kit::ic::balance(),
        }
    }

    #[query]
    fn getHolders(&self, start: usize, limit: usize) -> Vec<(Principal, Nat)> {
        self.state.borrow().balances.get_holders(start, limit)
    }

    #[query]
    fn getAllowanceSize(&self) -> usize {
        self.state.borrow().allowance_size()
    }

    #[query]
    fn getUserApprovals(&self, who: Principal) -> Vec<(Principal, Nat)> {
        self.state.borrow().user_approvals(who)
    }

    #[query]
    fn isTestToken(&self) -> bool {
        self.state.borrow().stats.is_test_token
    }

    #[update]
    fn toggleTest(&self) -> bool {
        check_caller(self.owner()).unwrap();
        let stats = &mut self.state.borrow_mut().stats;
        stats.is_test_token = !stats.is_test_token;
        stats.is_test_token
    }

    #[query]
    fn name(&self) -> String {
        self.state.borrow().stats.name.clone()
    }

    #[query]
    fn symbol(&self) -> String {
        self.state.borrow().stats.symbol.clone()
    }

    #[query]
    fn logo(&self) -> String {
        self.state.borrow().stats.logo.clone()
    }

    #[query]
    fn decimals(&self) -> u8 {
        self.state.borrow().stats.decimals
    }

    #[query]
    fn totalSupply(&self) -> Nat {
        self.state.borrow().stats.total_supply.clone()
    }

    #[query]
    fn balanceOf(&self, holder: Principal) -> Nat {
        self.state.borrow().balances.balance_of(&holder)
    }

    #[query]
    fn allowance(&self, owner: Principal, spender: Principal) -> Nat {
        self.state.borrow().allowance(owner, spender)
    }

    #[query]
    fn getMetadata(&self) -> Metadata {
        self.state.borrow().get_metadata()
    }

    #[query]
    fn historySize(&self) -> Nat {
        self.state.borrow().ledger.len()
    }

    #[query]
    fn getTransaction(&self, id: Nat) -> TxRecord {
        self.state
            .borrow()
            .ledger
            .get(&id)
            .unwrap_or_else(|| ic_kit::ic::trap(&format!("Transaction {} does not exist", id)))
    }

    /// Returns a witness for the given transaction with a certificate signed by the canister and IC
    /// for that witness.
    ///
    /// If the transaction with the given ID is not present in the transaction history, returns None.
    /// This can be if the transaction with the given ID does not exist, or if it was removed
    /// from the history because it is too old.
    #[query]
    fn getSignedTransaction(&self, id: Nat) -> Option<SignedTx> {
        let certificate = ic_cdk::api::data_certificate()?;
        let witness = serde_cbor::to_vec(&self.state.borrow().ledger.get_witness(&id)?)
            .expect("serialization of a hash tree does not fail");

        Some(SignedTx {
            principal: ic_kit::ic::id(),
            certificate,
            witness,
        })
    }

    #[query]
    fn getTransactions(&self, start: Nat, limit: Nat) -> Vec<TxRecord> {
        if limit > MAX_TRANSACTION_QUERY_LEN {
            ic_kit::ic::trap(&format!(
                "Limit must be less then {}",
                MAX_TRANSACTION_QUERY_LEN
            ));
        }

        self.state
            .borrow()
            .ledger
            .get_range(&start, &limit)
            .to_vec()
    }

    #[update]
    fn setName(&self, name: String) {
        check_caller(self.owner()).unwrap();
        self.state.borrow_mut().stats.name = name;
    }

    #[update]
    fn setLogo(&self, logo: String) {
        check_caller(self.owner()).unwrap();
        self.state.borrow_mut().stats.logo = logo;
    }

    #[update]
    fn setFee(&self, fee: Nat) {
        check_caller(self.owner()).unwrap();
        self.state.borrow_mut().stats.fee = fee;
    }

    #[update]
    fn setFeeTo(&self, fee_to: Principal) {
        check_caller(self.owner()).unwrap();
        self.state.borrow_mut().stats.fee_to = fee_to;
    }

    #[update]
    fn setOwner(&self, owner: Principal) {
        check_caller(self.owner()).unwrap();
        self.state.borrow_mut().stats.owner = owner;
    }

    #[query]
    fn owner(&self) -> Principal {
        self.state.borrow().stats.owner
    }

    /// Returns an array of transaction records in range [start, start + limit) related to user `who`.
    /// Unlike `getTransactions` function, the range [start, start + limit) for `getUserTransactions`
    /// is not the global range of all transactions. The range [start, start + limit) here pertains to
    /// the transactions of user who. Implementations are allowed to return less TxRecords than
    /// requested to fend off DoS attacks.
    #[query]
    fn getUserTransactions(&self, who: Principal, start: Nat, limit: Nat) -> Vec<TxRecord> {
        let mut transactions = vec![];

        let limit_usize = limit.0.to_usize().unwrap_or(usize::MAX);
        if limit_usize > MAX_TRANSACTION_QUERY_LEN {
            ic_kit::ic::trap(&format!(
                "Limit must be less then {}",
                MAX_TRANSACTION_QUERY_LEN
            ));
        }

        for tx in self.state.borrow().ledger.get_range(&start, &limit) {
            if tx.from == who || tx.to == who || tx.caller == Some(who) {
                transactions.push(tx.clone());
            }
        }

        transactions
    }

    /// Returns total number of transactions related to the user `who`.
    #[query]
    fn getUserTransactionAmount(&self, who: Principal) -> Nat {
        let mut amount = Nat::from(0);
        for tx in self.state.borrow().ledger.iter() {
            if tx.from == who || tx.to == who || tx.caller == Some(who) {
                amount += tx.amount.clone();
            }
        }

        amount
    }

    #[update]
    fn transfer(&self, to: Principal, value: Nat, fee_limit: Option<Nat>) -> TxReceipt {
        transfer(self, to, value, fee_limit)
    }

    #[update]
    fn transferFrom(&self, from: Principal, to: Principal, value: Nat) -> TxReceipt {
        transfer_from(self, from, to, value)
    }

    /// Transfers `value` amount to the `to` principal, applying American style fee. This means, that
    /// the recipient will receive `value - fee`, and the sender account will be reduced exactly by `value`.
    ///
    /// Note, that the `value` cannot be less than the `fee` amount. If the value given is too small,
    /// transaction will fail with `TxError::AmountTooSmall` error.
    #[update]
    fn transferIncludeFee(&self, to: Principal, value: Nat) -> TxReceipt {
        transfer_include_fee(self, to, value)
    }

    #[update]
    fn approve(&self, spender: Principal, value: Nat) -> TxReceipt {
        approve(self, spender, value)
    }

    #[update]
    fn mint(&self, to: Principal, amount: Nat) -> TxReceipt {
        if !self.isTestToken() {
            check_caller(self.owner())?;
        }

        mint(self, to, amount)
    }

    #[update]
    fn burn(&self, amount: Nat) -> TxReceipt {
        burn(self, amount)
    }

    /********************** AUCTION ***********************/

    /// Bid cycles for the next cycle auction.
    ///
    /// This method must be called with the cycles provided in the call. The amount of cycles cannot be
    /// less than 1_000_000. The provided cycles are accepted by the canister, and the user bid is
    /// saved for the next auction.
    #[update]
    fn bidCycles(&self, bidder: Principal) -> Result<u64, AuctionError> {
        bid_cycles(self, bidder)
    }

    /// Current information about bids and auction.
    #[query]
    fn biddingInfo(&self) -> BiddingInfo {
        bidding_info(self)
    }

    /// Starts the cycle auction.
    ///
    /// This method can be called only once in a [BiddingState.auction_period]. If the time elapsed
    /// since the last auction is less than the set period, [AuctionError::TooEarly] will be returned.
    ///
    /// The auction will distribute the accumulated fees in proportion to the user cycle bids, and
    /// then will update the fee ratio until the next auction.
    #[update]
    fn runAuction(&self) -> Result<AuctionInfo, AuctionError> {
        run_auction(self)
    }

    /// Returns the information about a previously held auction.
    #[query]
    fn auctionInfo(&self, id: usize) -> Result<AuctionInfo, AuctionError> {
        auction_info(self, id)
    }

    /// Returns the minimum cycles set for the canister.
    ///
    /// This value affects the fee ratio set by the auctions. The more cycles available in the canister
    /// the less proportion of the fees will be transferred to the auction participants. If the amount
    /// of cycles in the canister drops below this value, all the fees will be used for cycle auction.
    #[query]
    fn getMinCycles(&self) -> u64 {
        self.state.borrow().stats.min_cycles
    }

    /// Sets the minimum cycles for the canister. For more information about this value, read [get_min_cycles].
    ///
    /// Only the owner is allowed to call this method.
    #[update]
    fn setMinCycles(&self, min_cycles: u64) -> Result<(), TxError> {
        check_caller(self.owner())?;
        self.state.borrow_mut().stats.min_cycles = min_cycles;
        Ok(())
    }

    /// Sets the minimum time between two consecutive auctions, in seconds.
    ///
    /// Only the owner is allowed to call this method.
    #[update]
    fn setAuctionPeriod(&self, period_sec: u64) -> Result<(), TxError> {
        check_caller(self.owner())?;
        // IC timestamp is in nanoseconds, thus multiplying
        self.state.borrow_mut().bidding_state.auction_period = period_sec * 1_000_000;
        Ok(())
    }
}

fn check_caller(owner: Principal) -> Result<(), TxError> {
    if ic_kit::ic::caller() == owner {
        Ok(())
    } else {
        Err(TxError::Unauthorized {
            owner: owner.to_string(),
            caller: ic_kit::ic::caller().to_string(),
        })
    }
}

#[cfg(test)]
mod test {
    use super::*;

    #[test]
    fn test_upgrade_from_previous() {
        use ic_storage::stable::write;
        write(&()).unwrap();
        let canister = TokenCanister::init_instance();
        canister.__post_upgrade_inst();
    }

    #[test]
    fn test_upgrade_from_current() {
        // Set a value on the state...
        let canister = TokenCanister::init_instance();
        let mut state = canister.state.borrow_mut();
        state.bidding_state.fee_ratio = 12345.0;
        drop(state);
        // ... write the state to stable storage
        canister.__pre_upgrade_inst();

        // Update the value without writing it to stable storage
        let mut state = canister.state.borrow_mut();
        state.bidding_state.fee_ratio = 0.0;
        drop(state);

        // Upgrade the canister should have the state
        // written before pre_upgrade
        canister.__post_upgrade_inst();
        let state = canister.state.borrow();
        assert_eq!(state.bidding_state.fee_ratio, 12345.0);
    }
}<|MERGE_RESOLUTION|>--- conflicted
+++ resolved
@@ -3,15 +3,10 @@
     auction_info, bid_cycles, bidding_info, run_auction, AuctionError, BiddingInfo,
 };
 use crate::canister::is20_transactions::transfer_include_fee;
-<<<<<<< HEAD
-use crate::state::{AuctionHistory, Balances, BiddingState, State};
+use crate::state::CanisterState;
 use crate::types::{
     AuctionInfo, SignedTx, StatsData, Timestamp, TokenInfo, TxError, TxReceipt, TxRecord,
 };
-=======
-use crate::state::CanisterState;
-use crate::types::{AuctionInfo, StatsData, Timestamp, TokenInfo, TxError, TxReceipt, TxRecord};
->>>>>>> 6a640b0b
 use candid::Nat;
 use common::types::Metadata;
 use ic_canister::{init, query, update, Canister};
@@ -24,10 +19,7 @@
 #[cfg(not(feature = "no_api"))]
 mod inspect;
 pub mod is20_auction;
-<<<<<<< HEAD
-=======
 pub mod is20_notify;
->>>>>>> 6a640b0b
 mod is20_transactions;
 
 // 1 day in nanoseconds.
