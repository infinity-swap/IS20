--- conflicted
+++ resolved
@@ -57,13 +57,10 @@
     InsufficientAllowance,
     Unauthorized,
     AmountTooSmall,
-<<<<<<< HEAD
     NotificationFailed,
     AlreadyNotified,
     TransactionDoesNotExist,
-=======
     FeeExceededLimit,
->>>>>>> c73f4582
 }
 
 pub type TxReceipt = Result<Nat, TxError>;
